--- conflicted
+++ resolved
@@ -36,13 +36,7 @@
 
 query :: Text -> AST.SelectionSet
 query q =
-<<<<<<< HEAD
   let Right (AST.QueryDocument [AST.DefinitionOperation (AST.Query (AST.Node _ _ _ selectionSet))]) =
        parseOnly (queryDocument <* endOfInput) q
   in selectionSet
-=======
-  let Right (AST.Document [AST.DefinitionOperation (AST.Query (AST.Node _ _ _ selectionSet))]) =
-       parseOnly (document <* endOfInput) q
-  in selectionSet
--}
->>>>>>> 1f17a5bb
+-}