--- conflicted
+++ resolved
@@ -130,11 +130,8 @@
   buildResolver handler _ =  do
     map (ok . GValue.toValue) handler
 
-<<<<<<< HEAD
+
 instance forall m. (Monad m) => HasGraph m Double where
-=======
-instance forall m. (MonadThrow m, MonadIO m) => HasGraph m Double where
->>>>>>> b43b1e98
   type Handler m Double = m Double
   -- TODO check that selectionset is empty (we expect a terminal node)
   buildResolver handler _ =  map (ok . GValue.toValue) handler
@@ -238,21 +235,12 @@
 
 
 instance forall ks t f m.
-<<<<<<< HEAD
   ( KnownSymbol ks
   , BuildFieldResolver m f
-  , ReadValue t
+  , GValue.FromValue t
+  , Defaultable t
   , HasAnnotatedInputType t
   ) => BuildFieldResolver m (Argument ks t :> f) where
-=======
-         ( MonadThrow m
-         , KnownSymbol ks
-         , BuildFieldResolver m f
-         , GValue.FromValue t
-         , Defaultable t
-         , HasAnnotatedInputType t
-         ) => BuildFieldResolver m (Argument ks t :> f) where
->>>>>>> b43b1e98
   buildFieldResolver handler selection@(AST.SelectionField (AST.Field _ _ arguments _ _)) = do
     argument <- first (QueryError . AST.formatNameError) (getArgumentDefinition @(Argument ks t))
     let argName = getName argument
